'use strict';

const constants = require('../../util/constants');
const packageInfo = require('../../../package.json');
const InsightsPublisher = require('../../util/insightspublisher');
const NullInsightsPublisher = require('../../util/insightspublisher/null');
const SIP = require('../../sip');
const DefaultSIPJSMediaHandler = require('./sipjsmediahandler');
const StateMachine = require('../../statemachine');
const util = require('../../util');
const { RoomCompletedError } = require('../../util/twilio-video-errors');

const {
  SignalingConnectionDisconnectedError,
  SignalingConnectionError,
  SignalingConnectionTimeoutError,
  SignalingIncomingMessageInvalidError,
  createTwilioError,
} = require('../../util/twilio-video-errors');

const SDK_NAME = `${packageInfo.name}.js`;
const SDK_VERSION = packageInfo.version;
const VERSION = 1;

/*
Transport States
----------------

                      +-----------+
                      |           |
                      |  syncing  |---------+
                      |           |         |
                      +-----------+         |
                         ^     |            |
                         |     |            |
                         |     v            v
    +------------+    +-----------+    +--------------+
    |            |    |           |    |              |
    | connecting |--->| connected |--->| disconnected |
    |            |    |           |    |              |
    +------------+    +-----------+    +--------------+
             |                              ^
             |                              |
             |                              |
             +------------------------------+

*/

const states = {
  connecting: [
    'connected',
    'disconnected'
  ],
  connected: [
    'disconnected',
    'syncing'
  ],
  syncing: [
    'connected',
    'disconnected'
  ],
  disconnected: []
};

/**
 * A {@link Transport} supports sending and receiving Room Signaling Protocol
 * (RSP) messages. It also supports RSP requests, such as Sync and Disconnect.
 * @extends StateMachine
 * @implements MediaSignalingTransport
 * @emits Transport#connected
 * @emits Transport#message
 */
class Transport extends StateMachine {
  /**
   * Construct a {@link Transport}.
   * @param {?string} name
   * @param {string} accessToken
   * @param {ParticipantSignaling} localParticipant
   * @param {PeerConnectionManager} peerConnectionManager
   * @param {object} ua
   * @param {object} [options]
   */
  constructor(name, accessToken, localParticipant, peerConnectionManager, ua, options) {
    options = Object.assign({
      InsightsPublisher,
      NullInsightsPublisher,
      sdpSemantics: null,
      SIPJSMediaHandler: DefaultSIPJSMediaHandler,
      userAgent: util.getUserAgent()
    }, options);
    super('connecting', states);

    const eventPublisherOptions = {};
    if (options.wsServerInsights) {
      eventPublisherOptions.gateway = options.wsServerInsights;
    }

    const EventPublisher = options.insights ? options.InsightsPublisher : options.NullInsightsPublisher;
    Object.defineProperties(this, {
      _eventPublisher: {
        value: new EventPublisher(
          accessToken,
          SDK_NAME,
          SDK_VERSION,
          options.environment,
          options.realm,
          eventPublisherOptions)
      },
      _sdpSemantics: {
        value: options.sdpSemantics
      },
      _updatesReceived: {
        value: []
      },
      _updatesToSend: {
        value: []
      },
      _userAgent: {
        value: options.userAgent
      }
    });

    Object.defineProperties(this, {
      _session: {
        value: createSession(this,
          name,
          accessToken,
          localParticipant,
          peerConnectionManager,
          ua,
          options.SIPJSMediaHandler,
          options.iceServerSourceStatus,
<<<<<<< HEAD
          options.negotiateNetworkQuality)
=======
          options.dominantSpeaker,
          options.networkQuality)
>>>>>>> db423f61
      }
    });
    setupEventListeners(this, this._session, ua);
  }

  /**
   * Disconnect the {@link Transport}. Returns true if calling the method resulted
   * in disconnection.
   * @param {TwilioError} [error]
   * @returns {boolean}
   */
  disconnect(error) {
    if (this.state !== 'disconnected') {
      this.preempt('disconnected', null, [error]);
      this._session.terminate({
        body: JSON.stringify({
          type: 'disconnect',
          version: VERSION
        }),
        extraHeaders: [
          'Content-Type: application/room-signaling+json'
        ]
      });
      this._eventPublisher.disconnect();
      return true;
    }
    return false;
  }

  /**
   * Publish an RSP Update. Returns true if calling the method resulted in
   * publishing (or eventually publishing) the update.
   * @param {object} update
   * @returns {boolean}
   */
  publish(update) {
    update = Object.assign({
      type: 'update',
      version: VERSION
    }, update);
    switch (this.state) {
      case 'connected':
        publishWithRetries(this, this._session, update);
        return true;
      case 'connecting':
      case 'syncing':
        this._updatesToSend.push(update);
        return true;
      case 'disconnected':
      default:
        return false;
    }
  }

  /**
   * Publish (or queue) an event to the Insights gateway.
   * @param {string} groupName - Event group name
   * @param {string} eventName - Event name
   * @param {object} payload - Event payload
   * @returns {boolean} true if queued or published, false if disconnected from the Insights gateway
   */
  publishEvent(groupName, eventName, payload) {
    return this._eventPublisher.publish(groupName, eventName, payload);
  }

  /**
   * Sync the {@link Transport}. Returns true if calling the method resulted in
   * syncing.
   * @returns {boolean}
   */
  sync() {
    if (this.state === 'connected') {
      this.preempt('syncing');
      this._session.sendReinvite();
      return true;
    }
    return false;
  }
}

/**
 * @event Transport#connected
 * @param {object} initialState
 */

/**
 * @event Transport#message
 * @param {object} state
 */

<<<<<<< HEAD
function createSession(transport, name, accessToken, localParticipant, peerConnectionManager, ua, SIPJSMediaHandler, iceServerSourceStatus, negotiateNetworkQuality) {
=======
function createSession(transport, name, accessToken, localParticipant, peerConnectionManager, ua, SIPJSMediaHandler, iceServerSourceStatus, dominantSpeaker, networkQuality) {
>>>>>>> db423f61
  const target = `sip:${util.makeServerSIPURI()}`;
  return ua.invite(target, {
    extraHeaders: [
      `${constants.headers.X_TWILIO_ACCESSTOKEN}: ${accessToken}`,
      'Session-Expires: 120'
    ],
    media: { stream: {} },
    mediaHandlerFactory: function mediaHandlerFactory() {
      return new SIPJSMediaHandler(peerConnectionManager, function createMessage() {
        if (transport.state === 'disconnected') {
          return {
            type: 'disconnect',
            version: VERSION
          };
        }
        const type = {
          connecting: 'connect',
          syncing: 'sync'
        }[transport.state] || 'update';

        const message = {
          name,
          participant: localParticipant.getState(),
          type,
          version: VERSION
        };

        if (message.type === 'connect') {
          message.ice_servers = iceServerSourceStatus;
          message.publisher = {
            name: SDK_NAME,
            sdk_version: SDK_VERSION,
            user_agent: transport._userAgent
          };
          message.media_signaling = {};
          if (networkQuality) {
            message.media_signaling.network_quality = {
              transports: [
                { type: 'data-channel' }
              ]
            };
          }
<<<<<<< HEAD

          message.media_signaling.active_speaker = {
            transports: [
              { type: 'data-channel' }
            ]
          };
=======
          if (dominantSpeaker) {
            message.media_signaling.active_speaker = {
              transports: [
                { type: 'data-channel' }
              ]
            };
          }
>>>>>>> db423f61
        }

        const sdpFormat = util.getSdpFormat(transport._sdpSemantics);
        if (type === 'connect' && sdpFormat) {
          message.format = sdpFormat;
        }

        return message;
      });
    },
    onInfo: function onInfo(request) {
      this.emit('info', request);
      request.reply(200);
    }
  });
}

/**
 * Add random jitter to a given value in the range [-jitter, jitter].
 * @private
 * @param {number} value
 * @param {number} jitter
 * @returns {number} value + random(-jitter, +jitter)
 */
function withJitter(value, jitter) {
  const rand = Math.random();
  return value - jitter + Math.floor(2 * jitter * rand + 0.5);
}

function publishWithRetries(transport, session, payload, attempts) {
  attempts = attempts || 0;
  return new Promise((resolve, reject) => {
    function receiveResponse(response) {
      switch (Math.floor(response.status_code / 100)) {
        case 2:
          resolve();
          break;
        case 5:
          if (attempts < constants.PUBLISH_MAX_ATTEMPTS) {
            resolve(publishWithRetries(transport, session, payload, ++attempts));
          } else {
            reject(new Error(`Transport failed to send a message even after ${constants.PUBLISH_MAX_ATTEMPTS} attempts`));
          }
          break;
        default:
          reject(response);
      }
    }
    function sendRequest() {
      if (transport.state === 'disconnected') {
        return;
      }
      session.sendRequest('INFO', {
        body: JSON.stringify(payload),
        extraHeaders: [
          'Content-Type: application/room-signaling+json',
          'Event: room-signaling',
          'Info-Package: room-signaling'
        ],
        receiveResponse
      });
    }
    if (attempts === 0) {
      sendRequest();
      return;
    }

    const backOffMs = (1 << (attempts - 1)) * constants.PUBLISH_BACKOFF_MS;
    setTimeout(sendRequest, withJitter(backOffMs, constants.PUBLISH_BACKOFF_JITTER));
  });
}

function reducePeerConnections(peerConnections) {
  return Array.from(peerConnections.reduce((peerConnectionsById, update) => {
    const reduced = peerConnectionsById.get(update.id) || update;

    // First, reduce the top-level `description` property.
    if (!reduced.description && update.description) {
      reduced.description = update.description;
    } else if (reduced.description && update.description) {
      if (update.description.revision > reduced.description.revision) {
        reduced.description = update.description;
      }
    }

    // Then, reduce the top-level `ice` property.
    if (!reduced.ice && update.ice) {
      reduced.ice = update.ice;
    } else if (reduced.ice && update.ice) {
      if (update.ice.revision > reduced.ice.revision) {
        reduced.ice = update.ice;
      }
    }

    // Finally, update the map.
    peerConnectionsById.set(reduced.id, reduced);

    return peerConnectionsById;
  }, new Map()).values());
}

function reduceUpdates(updates) {
  return updates.reduce((reduced, update) => {
    // First, reduce the top-level `participant` property.
    if (!reduced.participant && update.participant) {
      reduced.participant = update.participant;
    } else if (reduced.participant && update.participant) {
      if (update.participant.revision > reduced.participant.revision) {
        reduced.participant = update.participant;
      }
    }

    // Then, reduce the top-level `peer_connections` property.
    /* eslint camelcase:0 */
    if (!reduced.peer_connections && update.peer_connections) {
      reduced.peer_connections = reducePeerConnections(update.peer_connections);
    } else if (reduced.peer_connections && update.peer_connections) {
      reduced.peer_connections = reducePeerConnections(
        reduced.peer_connections.concat(update.peer_connections));
    }

    return reduced;
  }, {
    type: 'update',
    version: VERSION
  });
}

/**
 * Parse the body of a SIP incoming request or response.
 * @param {object} requestOrResponse
 * @returns {?object}
 * @throws {SignalingIncomingMessageInvalidError}
 */
function parseRequestOrResponseBody(requestOrResponse) {
  if (requestOrResponse.body) {
    try {
      return JSON.parse(requestOrResponse.body);
    } catch (e) {
      throw new SignalingIncomingMessageInvalidError();
    }
  }
  return null;
}

/**
 * Get a {@link TwilioError} for a SIP incoming request or response from its body.
 * @param {object} requestOrResponse
 * @returns {?TwilioError}
 */
function getTwilioErrorFromRequestOrResponseBody(requestOrResponse) {
  try {
    const message = parseRequestOrResponseBody(requestOrResponse);
    if (message) {
      switch (message.type) {
        case 'disconnected':
          if (message.status === 'completed') {
            return new RoomCompletedError();
          }
          break;
        case 'error':
          return createTwilioError(message.code, message.message);
        default:
          break;
      }
    }
    return null;
  } catch (error) {
    return error;
  }
}

/**
 * Get a {@link TwilioError} for a SIP incoming request or response from its headers.
 * @param {object} requestOrResponse
 * @returns {?TwilioError}
 */
function getTwilioErrorFromRequestOrResponseHeaders(requestOrResponse) {
  const headers = requestOrResponse.headers;
  if (headers && headers['X-Twilio-Error']) {
    const twilioErrorHeader = headers['X-Twilio-Error'][0].raw.split(' ');
    const code = parseInt(twilioErrorHeader[0], 10);
    const message = twilioErrorHeader.slice(1).join(' ');
    return createTwilioError(code, message);
  }
  return null;
}

/**
 * Create a {@link TwilioError} from a SIP request or response.
 * @param {object} requestOrResponse - SIP request or response
 * @returns {?TwilioError}
 */
function getTwilioErrorFromRequestOrResponse(requestOrResponse) {
  return getTwilioErrorFromRequestOrResponseHeaders(requestOrResponse)
    || getTwilioErrorFromRequestOrResponseBody(requestOrResponse);
}

function setupEventListeners(transport, session, ua) {
  function disconnect(requestOrResponse, cause) {
    let twilioError;

    if (requestOrResponse && !(requestOrResponse instanceof SIP.OutgoingRequest)) {
      twilioError = getTwilioErrorFromRequestOrResponse(requestOrResponse);
    }

    if (!twilioError) {
      switch (cause) {
        case SIP.C.causes.REQUEST_TIMEOUT:
          twilioError = new SignalingConnectionTimeoutError();
          break;
        case SIP.C.causes.CONNECTION_ERROR:
          twilioError = new SignalingConnectionError();
          break;
        default:
          twilioError = new SignalingConnectionDisconnectedError();
      }
    }

    transport.disconnect(twilioError);
  }

  function handleRequestOrResponse(requestOrResponse) {
    // We don't need to handle requests we sent ourselves.
    if (requestOrResponse instanceof SIP.OutgoingRequest) {
      return;
    }

    // Handle any errors first.
    let error;
    try {
      error = getTwilioErrorFromRequestOrResponse(requestOrResponse);
    } catch (e) {
      if (e instanceof SignalingIncomingMessageInvalidError) {
        return;
      }
      error = e;
    }

    // If we get an error other than a SignalingIncomingMessageInvalidError,
    // then disconnect.
    if (error) {
      transport.disconnect(error);
      return;
    }

    // Otherwise, try to parse the RSP message.
    let message;
    try {
      message = parseRequestOrResponseBody(requestOrResponse);
    } catch (e) {
      // Do nothing.
    }

    // If there's no RSP message to handle, just return.
    if (!message) {
      return;
    }

    switch (transport.state) {
      case 'connected':
        switch (message.type) {
          case 'connected':
          case 'synced':
          case 'update':
            transport.emit('message', message);
            return;
          case 'disconnected':
            transport.disconnect(message.status === 'completed'
              ? new RoomCompletedError()
              : null);
            return;
          default:
            // Do nothing.
            return;
        }
      case 'connecting':
        switch (message.type) {
          case 'connected':
            transport.emit('connected', message);
            transport.preempt('connected');
            return;
          case 'synced':
          case 'update':
            transport._updatesReceived.push(message);
            return;
          case 'disconnected':
            transport.disconnect(message.status === 'completed'
              ? new RoomCompletedError()
              : null);
            return;
          default:
            // Do nothing.
            return;
        }
      case 'disconnected':
        // Do nothing.
        return;
      case 'syncing':
        switch (message.type) {
          case 'connected':
          case 'update':
            transport._updatesReceived.push(message);
            return;
          case 'synced':
            transport.emit('message', message);
            transport.preempt('connected');
            return;
          case 'disconnected':
            transport.disconnect(message.status === 'completed'
              ? new RoomCompletedError()
              : null);
            return;
          default:
            // Do nothing.
            return;
        }
      default:
        // Impossible
        return;
    }
  }

  session.on('info', handleRequestOrResponse);
  session.once('bye', disconnect);

  session.once('accepted', handleRequestOrResponse);
  session.once('failed', disconnect);

  transport.on('stateChanged', function stateChanged(state) {
    switch (state) {
      case 'connected': {
        session.removeListener('accepted', handleRequestOrResponse);
        session.removeListener('failed', disconnect);

        const updates = transport._updatesToSend.splice(0);
        if (updates.length) {
          transport.publish(reduceUpdates(updates));
        }

        transport._updatesReceived.splice(0).forEach(transport.emit.bind(transport, 'message'));

        return;
      }
      case 'disconnected':
        session.removeListener('accepted', handleRequestOrResponse);
        session.removeListener('failed', disconnect);
        session.removeListener('info', handleRequestOrResponse);
        session.removeListener('bye', disconnect);
        transport.removeListener('stateChanged', stateChanged);
        ua.stop();
        return;
      case 'syncing':
        // Do nothing.
        return;
      default:
        // Impossible
        return;
    }
  });

  ua.once('disconnected', disconnect);
  ua.once('keepAliveTimeout', () => transport.disconnect(new SignalingConnectionTimeoutError()));
}

module.exports = Transport;<|MERGE_RESOLUTION|>--- conflicted
+++ resolved
@@ -130,12 +130,8 @@
           ua,
           options.SIPJSMediaHandler,
           options.iceServerSourceStatus,
-<<<<<<< HEAD
-          options.negotiateNetworkQuality)
-=======
           options.dominantSpeaker,
           options.networkQuality)
->>>>>>> db423f61
       }
     });
     setupEventListeners(this, this._session, ua);
@@ -226,11 +222,7 @@
  * @param {object} state
  */
 
-<<<<<<< HEAD
-function createSession(transport, name, accessToken, localParticipant, peerConnectionManager, ua, SIPJSMediaHandler, iceServerSourceStatus, negotiateNetworkQuality) {
-=======
 function createSession(transport, name, accessToken, localParticipant, peerConnectionManager, ua, SIPJSMediaHandler, iceServerSourceStatus, dominantSpeaker, networkQuality) {
->>>>>>> db423f61
   const target = `sip:${util.makeServerSIPURI()}`;
   return ua.invite(target, {
     extraHeaders: [
@@ -273,14 +265,6 @@
               ]
             };
           }
-<<<<<<< HEAD
-
-          message.media_signaling.active_speaker = {
-            transports: [
-              { type: 'data-channel' }
-            ]
-          };
-=======
           if (dominantSpeaker) {
             message.media_signaling.active_speaker = {
               transports: [
@@ -288,7 +272,6 @@
               ]
             };
           }
->>>>>>> db423f61
         }
 
         const sdpFormat = util.getSdpFormat(transport._sdpSemantics);
